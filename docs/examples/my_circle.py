"""Circle mean GMM example (tangled from documentation)."""

from __future__ import annotations

import datamat as dm
import jax.numpy as jnp
import numpy as np
from datamat import DataMat, DataVec
from jax.scipy.special import ndtri
from manifoldgmm import GMM, Manifold, MomentRestriction
from pymanopt.manifolds import Sphere

ROT90 = jnp.array([[0.0, -1.0], [1.0, 0.0]], dtype=jnp.float64)


def gi_jax(theta: jnp.ndarray, observation: jnp.ndarray) -> jnp.ndarray:
    """Single sine moment expressed in tangent coordinates."""

    theta_perp = ROT90 @ theta
    return jnp.array([jnp.dot(theta_perp, observation)], dtype=jnp.float64)


def gaussian_quantile(confidence: float = 0.95) -> float:
    """Two-sided Gaussian critical value for a confidence level."""

    upper_tail = 0.5 + 0.5 * confidence
    return float(jnp.asarray(ndtri(upper_tail)))

# "True" population mean angle
mu_0 = np.pi/2

# Draw 256 angles, keep them in a labelled DataMat, and build unit vectors.
angles = DataVec.random(256, rng=2025, name="phi", idxnames="obs") + mu_0

observations = dm.concat(
        {'x': np.cos(angles), 'y': np.sin(angles)},
        axis=1,
        levelnames=True,
)

m = MomentRestriction(
        gi_jax=gi_jax,
        parameter_labels=('x','y'),
        data=observations,
        manifold=Manifold.from_pymanopt(Sphere(2)),
        backend="jax",
)

gmm = GMM(m)

result = gmm.estimate()
<<<<<<< HEAD
=======
estimate = result.theta
>>>>>>> 0069be08

tangent_cov = result.tangent_covariance()
ambient_cov = result.manifold_covariance()
standard_error = DataVec(
        np.sqrt(ambient_cov.dg().values),
        index=ambient_cov.index,
)

alpha = 0.95
z = gaussian_quantile(alpha)
confidence_interval = DataMat(
        np.vstack(
            [
                estimate.values - z * standard_error.values,
                estimate.values + z * standard_error.values,
            ]
        ),
        index=["lower", "upper"],
        columns=estimate.index,
)

print("Estimate\n", estimate)
print("Standard error\n", standard_error)
print(f"{int(alpha * 100)}% confidence interval\n", confidence_interval)<|MERGE_RESOLUTION|>--- conflicted
+++ resolved
@@ -49,31 +49,16 @@
 gmm = GMM(m)
 
 result = gmm.estimate()
-<<<<<<< HEAD
-=======
-estimate = result.theta
->>>>>>> 0069be08
 
 tangent_cov = result.tangent_covariance()
 ambient_cov = result.manifold_covariance()
-standard_error = DataVec(
-        np.sqrt(ambient_cov.dg().values),
-        index=ambient_cov.index,
-)
+standard_error = np.sqrt(ambient_cov.dg())
 
 alpha = 0.95
 z = gaussian_quantile(alpha)
-confidence_interval = DataMat(
-        np.vstack(
-            [
-                estimate.values - z * standard_error.values,
-                estimate.values + z * standard_error.values,
-            ]
-        ),
-        index=["lower", "upper"],
-        columns=estimate.index,
-)
+confidence_interval = dm.concat({'lower':result.theta - z*standard_error,
+                                 'upper':result.theta + z*standard_error},axis=1)
 
-print("Estimate\n", estimate)
+print("Estimate\n", result.theta)
 print("Standard error\n", standard_error)
-print(f"{int(alpha * 100)}% confidence interval\n", confidence_interval)+print(f"{alpha:.1%} confidence interval\n", confidence_interval)