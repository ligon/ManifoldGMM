--- conflicted
+++ resolved
@@ -12,17 +12,11 @@
   "License :: Other/Proprietary License",
   "Operating System :: OS Independent"
 ]
-<<<<<<< HEAD
 dependencies = [
   "datamat==0.2.0a1",
   "pymanopt @ git+https://github.com/pymanopt/pymanopt.git",
+  "jax>=0.4.25"
 ]
-
-[project.optional-dependencies]
-jax = ["jax>=0.4.25"]
-=======
-dependencies = ["datamat==0.2.0a1", "jax>=0.4.25"]
->>>>>>> 6919bbcc
 
 [tool.poetry]
 package-mode = true
